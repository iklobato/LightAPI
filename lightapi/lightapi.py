from typing import Dict, Type, Callable

from sqlalchemy.exc import SQLAlchemyError

from lightapi.database import engine, Base
from lightapi.handlers import create_handler

import logging
from aiohttp import web

from lightapi.rest import RestEndpoint

logging.basicConfig(
    level=logging.INFO,
    format="%(asctime)s [%(levelname)s] %(message)s",
    handlers=[logging.StreamHandler()],
)


<<<<<<< HEAD
class LightApi:
    """
    The main application class for managing routes and running the server.

    This class registers routes for both SQLAlchemy models and custom `RestEndpoint` subclasses. It initializes
    the application, creates database tables, and provides methods to register routes and start the server.
=======
class CustomApplication(web.Application):
    """
    Custom web application class that extends aiohttp.web.Application.

    Methods:
        _handle: Handles incoming requests with additional logging.
    """
    
    def __init__(self, *args, **kwargs):
        """
        Initializes the CustomApplication instance.
        """

        super().__init__(*args, **kwargs)

    async def _handle(self, *args, **kwargs):
        """
        Handles incoming requests with logging.

        Returns:
            aiohttp.web.Response: The response from the handler.
        """

        logging.info(f"Handling request: {args}, {kwargs}")
        return super()._handle(*args, **kwargs)
>>>>>>> 6005ad66

    Attributes:
        app (web.Application): The aiohttp application instance.
        routes (List[web.RouteDef]): A list of route definitions to be added to the application.

<<<<<<< HEAD
    Methods:
        __init__() -> None:
            Initializes the LightApi, creates database tables, and prepares an empty list of routes.

        register(handlers: Dict[str, Type]) -> None:
            Registers routes for SQLAlchemy models or custom RestEndpoint subclasses.

        run(host: str = '0.0.0.0', port: int = 8000) -> None:
            Starts the web application and runs the server.
    """

    def __init__(self, initialize_callback: Callable = None, initialize_arguments: Dict = None) -> None:
        """
        Initializes the LightApi, sets up the aiohttp application, and creates tables in the database.

        Creates an empty list of routes and attempts to create database tables using SQLAlchemy. Logs the status of
        table creation.

        Raises:
            SQLAlchemyError: If there is an error during the creation of tables.
        """
        self.initialize(
            callback=initialize_callback,
            callback_arguments=initialize_arguments
        )
=======
class LightApi:
    """
    LightAPI framework class for managing routes and initializing the web application.

    This class is responsible for initializing the web application, registering
    models, and creating database tables using SQLAlchemy.

    Attributes:
        app (aiohttp.web.Application): The aiohttp application instance.
        routes (list): List of registered routes for the application.

    Methods:
        register: Registers API routes for SQLAlchemy models.
        run: Starts the web server and serves the application.

    Examples:
        ``` py
        api = LightApi()
        api.register({'/person': Person})
        api.run(host='0.0.0.0', port=8000)
        ```
    """
    
    def __init__(self):
        """
        Initializes the LightApi instance and creates database tables.

        Sets up the web application and attempts to create all database tables
        using SQLAlchemy. Logs any errors that occur during table creation.
        """
>>>>>>> 6005ad66
        self.app = web.Application()
        self.routes = []
        try:
            Base.metadata.create_all(bind=engine)
            logging.info(f"Tables successfully created and connected to {engine.url}")
        except SQLAlchemyError as e:
            logging.error(f"Error creating tables: {e}")

<<<<<<< HEAD
    def initialize(self, callback: Callable = None, callback_arguments: Dict = ()) -> None:
        """
        Initializes the LightApi according to a callable
        """
        if not callback:
            return
        if not callable(callback):
            raise TypeError("Callback must be a callable object")
        logging.debug(f"Initializing LightApi with {callback_arguments}")
        callback(**callback_arguments)

    def register(self, handlers: Dict[str, Type]) -> None:
        """
        Registers routes for SQLAlchemy models or custom RestEndpoint classes.

        Args:
            handlers (Dict[str, Type]): A dictionary where keys are route paths and values are either:
                - SQLAlchemy model classes: Routes are created based on the model.
                - Custom RestEndpoint subclasses: Routes are generated from the RestEndpoint instance.

        Raises:
            TypeError: If a handler in the dictionary is neither a SQLAlchemy model nor a RestEndpoint subclass.
        """
        for path, handler in handlers.items():
            if issubclass(handler, Base):
                self.routes.extend(create_handler(handler))
            elif issubclass(handler, RestEndpoint):
                endpoint_instance = handler()
                self.routes.extend(endpoint_instance.routes)
            else:
                raise TypeError(
                    f"Handler for path {path} must be either a SQLAlchemy model or a RestEndpoint subclass."
                )
        for r in self.routes:
            logging.info(f"{r.method} {r.path}")

    def run(self, host: str = '0.0.0.0', port: int = 8000) -> None:
        """
        Starts the web application and begins listening for incoming requests.

        Args:
            host (str): The hostname or IP address to bind the server to. Defaults to '0.0.0.0'.
            port (int): The port number on which the server will listen. Defaults to 8000.
=======
    def register(self, models: dict):
        """
        Registers API routes for the provided SQLAlchemy models.

        For each model provided, this method creates RESTful CRUD handlers
        and registers them as routes within the application.

        Args:
            models (dict): A dictionary where the keys are route paths (str)
            and the values are SQLAlchemy models.

        Examples:
            ``` py
            api = LightApi()
            api.register({'/person': Person})
            ```
        """
        for path, model in models.items():
            self.routes.extend(create_handler(model))

    def run(self, host='0.0.0.0', port=8000):
        """
        Starts the web server and serves the application.

        This method adds the registered routes to the application and runs the
        aiohttp web server on the specified host and port.

        Args:
            host (str, optional): The host IP to bind the server to. Defaults to '0.0.0.0'.
            port (int, optional): The port number to run the server on. Defaults to 8000.

        Examples:
            ``` py
            api = LightApi()
            api.run(host='127.0.0.1', port=8080)
            ```
>>>>>>> 6005ad66
        """
        self.app.add_routes(self.routes)
        web.run_app(self.app, host=host, port=port)<|MERGE_RESOLUTION|>--- conflicted
+++ resolved
@@ -1,4 +1,4 @@
-from typing import Dict, Type, Callable
+from typing import Callable, Dict, Type
 
 from sqlalchemy.exc import SQLAlchemyError
 
@@ -17,46 +17,17 @@
 )
 
 
-<<<<<<< HEAD
 class LightApi:
     """
     The main application class for managing routes and running the server.
 
     This class registers routes for both SQLAlchemy models and custom `RestEndpoint` subclasses. It initializes
     the application, creates database tables, and provides methods to register routes and start the server.
-=======
-class CustomApplication(web.Application):
-    """
-    Custom web application class that extends aiohttp.web.Application.
-
-    Methods:
-        _handle: Handles incoming requests with additional logging.
-    """
-    
-    def __init__(self, *args, **kwargs):
-        """
-        Initializes the CustomApplication instance.
-        """
-
-        super().__init__(*args, **kwargs)
-
-    async def _handle(self, *args, **kwargs):
-        """
-        Handles incoming requests with logging.
-
-        Returns:
-            aiohttp.web.Response: The response from the handler.
-        """
-
-        logging.info(f"Handling request: {args}, {kwargs}")
-        return super()._handle(*args, **kwargs)
->>>>>>> 6005ad66
 
     Attributes:
         app (web.Application): The aiohttp application instance.
         routes (List[web.RouteDef]): A list of route definitions to be added to the application.
 
-<<<<<<< HEAD
     Methods:
         __init__() -> None:
             Initializes the LightApi, creates database tables, and prepares an empty list of routes.
@@ -82,38 +53,6 @@
             callback=initialize_callback,
             callback_arguments=initialize_arguments
         )
-=======
-class LightApi:
-    """
-    LightAPI framework class for managing routes and initializing the web application.
-
-    This class is responsible for initializing the web application, registering
-    models, and creating database tables using SQLAlchemy.
-
-    Attributes:
-        app (aiohttp.web.Application): The aiohttp application instance.
-        routes (list): List of registered routes for the application.
-
-    Methods:
-        register: Registers API routes for SQLAlchemy models.
-        run: Starts the web server and serves the application.
-
-    Examples:
-        ``` py
-        api = LightApi()
-        api.register({'/person': Person})
-        api.run(host='0.0.0.0', port=8000)
-        ```
-    """
-    
-    def __init__(self):
-        """
-        Initializes the LightApi instance and creates database tables.
-
-        Sets up the web application and attempts to create all database tables
-        using SQLAlchemy. Logs any errors that occur during table creation.
-        """
->>>>>>> 6005ad66
         self.app = web.Application()
         self.routes = []
         try:
@@ -122,7 +61,6 @@
         except SQLAlchemyError as e:
             logging.error(f"Error creating tables: {e}")
 
-<<<<<<< HEAD
     def initialize(self, callback: Callable = None, callback_arguments: Dict = ()) -> None:
         """
         Initializes the LightApi according to a callable
@@ -166,44 +104,6 @@
         Args:
             host (str): The hostname or IP address to bind the server to. Defaults to '0.0.0.0'.
             port (int): The port number on which the server will listen. Defaults to 8000.
-=======
-    def register(self, models: dict):
-        """
-        Registers API routes for the provided SQLAlchemy models.
-
-        For each model provided, this method creates RESTful CRUD handlers
-        and registers them as routes within the application.
-
-        Args:
-            models (dict): A dictionary where the keys are route paths (str)
-            and the values are SQLAlchemy models.
-
-        Examples:
-            ``` py
-            api = LightApi()
-            api.register({'/person': Person})
-            ```
-        """
-        for path, model in models.items():
-            self.routes.extend(create_handler(model))
-
-    def run(self, host='0.0.0.0', port=8000):
-        """
-        Starts the web server and serves the application.
-
-        This method adds the registered routes to the application and runs the
-        aiohttp web server on the specified host and port.
-
-        Args:
-            host (str, optional): The host IP to bind the server to. Defaults to '0.0.0.0'.
-            port (int, optional): The port number to run the server on. Defaults to 8000.
-
-        Examples:
-            ``` py
-            api = LightApi()
-            api.run(host='127.0.0.1', port=8080)
-            ```
->>>>>>> 6005ad66
         """
         self.app.add_routes(self.routes)
         web.run_app(self.app, host=host, port=port)